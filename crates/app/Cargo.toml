--- conflicted
+++ resolved
@@ -15,11 +15,7 @@
 tracing = ["dep:tracing"]
 
 [dependencies]
-<<<<<<< HEAD
-borsh            = { workspace = true, features = ["de_strict_order"] }
 clru             = { workspace = true }
-=======
->>>>>>> 4747dee6
 dyn-clone        = { workspace = true }
 grug-storage     = { path = "../storage" }
 grug-types       = { path = "../types" }
