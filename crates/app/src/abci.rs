use {
    crate::{App, AppError, AppResult, Db, Vm},
    grug_types::{Attribute, BlockInfo, Event, Hash, Timestamp, Uint64, GENESIS_BLOCK_HASH},
    prost::bytes::Bytes,
    std::{any::type_name, net::ToSocketAddrs},
    tendermint_abci::{Application, Error as ABCIError, ServerBuilder},
    tendermint_proto::{
        abci::{
            Event as TmEvent, EventAttribute as TmAttribute, ExecTxResult, RequestCheckTx,
            RequestFinalizeBlock, RequestInfo, RequestInitChain, RequestQuery, ResponseCheckTx,
            ResponseCommit, ResponseFinalizeBlock, ResponseInfo, ResponseInitChain, ResponseQuery,
        },
        crypto::{ProofOp, ProofOps},
        google::protobuf::Timestamp as TmTimestamp,
    },
};

impl<DB, VM> App<DB, VM>
where
    DB: Db + Clone + Send + 'static,
<<<<<<< HEAD
    VM: Vm + Send + Sync + 'static,
    VM::Module: Send + Sync + 'static,
=======
    VM: Vm + Clone + Send + 'static,
>>>>>>> b6d41f28
    AppError: From<DB::Error> + From<VM::Error>,
{
    pub fn start_abci_server<A>(self, read_buf_size: usize, addr: A) -> Result<(), ABCIError>
    where
        A: ToSocketAddrs,
    {
        ServerBuilder::new(read_buf_size).bind(addr, self)?.listen()
    }
}

impl<DB, VM> Application for App<DB, VM>
where
    DB: Db + Clone + Send + 'static,
<<<<<<< HEAD
    VM: Vm + Send + Sync + 'static,
    VM::Module: Send + Sync + 'static,
=======
    VM: Vm + Clone + Send + 'static,
>>>>>>> b6d41f28
    AppError: From<DB::Error> + From<VM::Error>,
{
    fn info(&self, _req: RequestInfo) -> ResponseInfo {
        match self.do_info() {
            Ok((last_block_height, last_block_version)) => ResponseInfo {
                data: env!("CARGO_PKG_NAME").into(),
                version: env!("CARGO_PKG_VERSION").into(),
                app_version: 1,
                last_block_app_hash: last_block_version.into_vec().into(),
                last_block_height: last_block_height as i64,
            },
            Err(err) => panic!("failed to get info: {err}"),
        }
    }

    fn init_chain(&self, req: RequestInitChain) -> ResponseInitChain {
        // ignore req.initial_height. we always consider the block height during
        // InitChain to be zero. this is necessary to make sure BaseStore version
        // always matches block height.
        let block = from_tm_block(0, req.time, None);

        match self.do_init_chain_raw(req.chain_id, block, &req.app_state_bytes) {
            Ok(app_hash) => ResponseInitChain {
                consensus_params: req.consensus_params,
                validators: req.validators,
                app_hash: app_hash.into_vec().into(),
            },
            Err(err) => panic!("failed to init chain: {err}"),
        }
    }

    fn finalize_block(&self, req: RequestFinalizeBlock) -> ResponseFinalizeBlock {
        let block = from_tm_block(req.height, req.time, Some(req.hash));

        match self.do_finalize_block_raw(block, req.txs) {
            Ok((app_hash, events, tx_results)) => ResponseFinalizeBlock {
                events: events.into_iter().map(to_tm_event).collect(),
                tx_results: tx_results.into_iter().map(to_tm_tx_result).collect(),
                validator_updates: vec![],
                consensus_param_updates: None,
                app_hash: app_hash.into_vec().into(),
            },
            Err(err) => panic!("failed to finalize block: {err}"),
        }
    }

    fn commit(&self) -> ResponseCommit {
        match self.do_commit() {
            Ok(()) => {
                ResponseCommit {
                    retain_height: 0, // TODO: what this means??
                }
            },
            Err(err) => panic!("failed to commit: {err}"),
        }
    }

    fn check_tx(&self, _req: RequestCheckTx) -> ResponseCheckTx {
        // TODO
        ResponseCheckTx {
            ..Default::default()
        }
    }

    // TODO: From ABCI docs (https://github.com/cometbft/cometbft/blob/main/spec/abci/abci++_methods.md):
    //
    // > Applications MUST interpret "/store" or any path starting with "/store/"
    // > as a query by key on the underlying store, in which case a key SHOULD
    // > be specified in data. Applications SHOULD allow queries over specific
    // > types like /accounts/... or /votes/....
    //
    // Currently we're going neither of these. We ignore `path`, `height`, and
    // `prove` fields, and interpret `data` as a JSON-encoded QueryRequest.
    fn query(&self, req: RequestQuery) -> ResponseQuery {
        match req.path.as_str() {
            "/app" => match self.do_query_app_raw(&req.data, req.height as u64, req.prove) {
                Ok(res) => ResponseQuery {
                    code: 0,
                    value: res.to_vec().into(),
                    ..Default::default()
                },
                Err(err) => ResponseQuery {
                    code: 1,
                    codespace: "app".into(),
                    log: err.to_string(),
                    ..Default::default()
                },
            },
            "/store" => match self.do_query_store(&req.data, req.height as u64, req.prove) {
                Ok((value, proof)) => {
                    let proof_ops = proof.map(|proof| ProofOps {
                        ops: vec![ProofOp {
                            r#type: type_name::<DB::Proof>().into(),
                            key: req.data.into(),
                            data: proof,
                        }],
                    });
                    ResponseQuery {
                        code: 0,
                        value: value.unwrap_or_default().into(),
                        height: req.height,
                        proof_ops,
                        ..Default::default()
                    }
                },
                Err(err) => ResponseQuery {
                    code: 1,
                    codespace: "store".into(),
                    log: err.to_string(),
                    ..Default::default()
                },
            },
            unknown => ResponseQuery {
                code: 1,
                codespace: "app".into(),
                log: format!("unknown path `{unknown}`; must be `/app` or `/store`"),
                ..Default::default()
            },
        }
    }
}

fn from_tm_block(height: i64, time: Option<TmTimestamp>, hash: Option<Bytes>) -> BlockInfo {
    BlockInfo {
        height: Uint64::new(height as u64),
        timestamp: from_tm_timestamp(time.expect("block time not found")),
        hash: hash.map(from_tm_hash).unwrap_or(GENESIS_BLOCK_HASH),
    }
}

fn from_tm_timestamp(time: TmTimestamp) -> Timestamp {
    Timestamp::from_seconds(time.seconds as u64).plus_nanos(time.nanos as u64)
}

fn from_tm_hash(bytes: Bytes) -> Hash {
    bytes
        .to_vec()
        .try_into()
        .expect("incorrect block hash length")
}

fn to_tm_tx_result(tx_result: AppResult<Vec<Event>>) -> ExecTxResult {
    match tx_result {
        Ok(events) => ExecTxResult {
            code: 0,
            events: events.into_iter().map(to_tm_event).collect(),
            ..Default::default()
        },
        Err(err) => ExecTxResult {
            code: 1,                     // TODO: custom error code
            codespace: "tx".to_string(), // TODO: custom error codespace
            log: err.to_string(),
            ..Default::default()
        },
    }
}

fn to_tm_event(event: Event) -> TmEvent {
    TmEvent {
        r#type: event.r#type,
        attributes: event.attributes.into_iter().map(to_tm_attribute).collect(),
    }
}

fn to_tm_attribute(attr: Attribute) -> TmAttribute {
    TmAttribute {
        key: attr.key,
        value: attr.value,
        index: true,
    }
}<|MERGE_RESOLUTION|>--- conflicted
+++ resolved
@@ -18,12 +18,7 @@
 impl<DB, VM> App<DB, VM>
 where
     DB: Db + Clone + Send + 'static,
-<<<<<<< HEAD
-    VM: Vm + Send + Sync + 'static,
-    VM::Module: Send + Sync + 'static,
-=======
     VM: Vm + Clone + Send + 'static,
->>>>>>> b6d41f28
     AppError: From<DB::Error> + From<VM::Error>,
 {
     pub fn start_abci_server<A>(self, read_buf_size: usize, addr: A) -> Result<(), ABCIError>
@@ -37,12 +32,7 @@
 impl<DB, VM> Application for App<DB, VM>
 where
     DB: Db + Clone + Send + 'static,
-<<<<<<< HEAD
-    VM: Vm + Send + Sync + 'static,
-    VM::Module: Send + Sync + 'static,
-=======
     VM: Vm + Clone + Send + 'static,
->>>>>>> b6d41f28
     AppError: From<DB::Error> + From<VM::Error>,
 {
     fn info(&self, _req: RequestInfo) -> ResponseInfo {
