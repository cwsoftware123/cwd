--- conflicted
+++ resolved
@@ -6,12 +6,9 @@
     },
 };
 
-<<<<<<< HEAD
-#[derive(Default)]
-=======
 /// A wrapper over the `Arc<RwLock<T>>` smart pointer, providing some convenience
 /// methods.
->>>>>>> c3f84b31
+#[derive(Default)]
 pub struct Shared<S> {
     inner: Arc<RwLock<S>>,
 }
@@ -41,14 +38,6 @@
             .unwrap_or_else(|err| panic!("poisoned lock: {err:?}"))
     }
 
-<<<<<<< HEAD
-    /// Disassemble the `Arc<RwLock<S>>` and return the underlying `S`.
-    /// Fails if there are currently more than one strong reference to it.
-    pub fn disassemble(self) -> S {
-        let lock = Arc::try_unwrap(self.inner).unwrap_or_else(|_| panic!(""));
-
-        lock.into_inner()
-=======
     /// Disassemble the smart pointer and return the inner value.
     ///
     /// Panics if reference count is greater than 1, or if the lock is poisoned.
@@ -56,7 +45,6 @@
         Arc::try_unwrap(self.inner)
             .unwrap_or_else(|_| panic!("unwrapping Arc when ref count > 1"))
             .into_inner()
->>>>>>> c3f84b31
             .unwrap_or_else(|err| panic!("poisoned lock: {err:?}"))
     }
 }
@@ -67,10 +55,7 @@
     }
 }
 
-<<<<<<< HEAD
-=======
 // When the inner type is `Storage`, the outer `Shared` also implements `Storage`.
->>>>>>> c3f84b31
 impl<S: Storage> Storage for Shared<S> {
     fn read(&self, key: &[u8]) -> Option<Vec<u8>> {
         self.read_access().read(key)
