use {
<<<<<<< HEAD
    crate::{QuerierProvider, SharedGasTracker, StorageProvider},
    grug_types::{Batch, Context, Hash, StdError, Storage},
=======
    crate::{QuerierProvider, StorageProvider},
    grug_types::{Batch, Context, Hash, Storage},
>>>>>>> b6d41f28
    serde::{de::DeserializeOwned, ser::Serialize},
};

// ------------------------------------ db -------------------------------------

/// Represents a database that our blockchain operates over.
///
/// The database should follow [ADR-065](https://github.com/cosmos/cosmos-sdk/blob/main/docs/architecture/adr-065-store-v2.md).
/// That is, it should contain two components:
/// - **state commitment**, a _Merklized_ KV store that stores _hashed_ keys and
///   _hashed_ values;
/// - **state storage**, a _flat_ KV store that stores _raw_ keys and _raw_ values.
///
/// The `state_commitment` and `state_storage` methods should return an _owned_
/// instance of the storage object (see the required `'static` lifetime). This
/// is required by the Wasm runtime. Additionally, storage object should be
/// _read only_. The host should write changes to an in-memory caching layer
/// (e.g. using `grug_db::Buffer`) and then use the `flush` and `commit`
/// methods to persist them.
///
/// The two mutable methods `flush` and `commit` take an immutable reference
/// of self (`&self`) instead of a mutable one. This is needed for multithreading.
/// For this reason, the implementation should use the [interior mutability](https://doc.rust-lang.org/book/ch15-05-interior-mutability.html)
/// pattern such as `Arc<RwLock<T>>`.
///
/// We ship three implementations of `Db`:
/// - for use in production nodes, a physical DB based on RocksDB;
/// - for testing, a temporary, in-memory KV store;
/// - for tests that utilize mainnet data ("mainnet forking"), a DB that pulls
///   data from a remote archive node.
pub trait Db {
    type Error: ToString;

    /// Type of the Merkle proof. The DB can choose any Merkle tree scheme.
    type Proof: Serialize + DeserializeOwned;

    /// Return the state commitment as an owned, read-only, `Storage` object.
    /// This should be a _Merklized_ KV store that stores _hashed_ keys and _hashed_ values.
    fn state_commitment(&self) -> impl Storage + Clone + 'static;

    /// Return the state storage as an owned, read-only, `Storage` object.
    /// This should be a _flat_ KV store that stores _raw_ keys and _raw_ values.
    fn state_storage(&self, version: Option<u64>) -> impl Storage + Clone + 'static;

    /// Return the most recent version that has been committed.
    /// `None` if not a single version has been committed.
    fn latest_version(&self) -> Option<u64>;

    /// Return the Merkle root hash at the specified version.
    /// If version is unspecified, return that of the latest committed version.
    /// `None` if the Merkle tree is empty at that version, or if that version
    /// has been pruned (we can't differentiate these two situations).
    fn root_hash(&self, version: Option<u64>) -> Result<Option<Hash>, Self::Error>;

    /// Generate Merkle proof of the given key at the given version.
    /// If version is unspecified, use the latest version.
    /// If the key exists at that version, the returned value should be a Merkle
    /// _membership_ proof; otherwise, it should be a _non-membership_ proof.
    fn prove(&self, key: &[u8], version: Option<u64>) -> Result<Self::Proof, Self::Error>;

    /// Accept a batch ops (an op is either a DB insertion or a deletion), keep
    /// them in the memory, but do not persist to disk yet; also, increment the
    /// version.
    ///
    /// This is typically invoked in the ABCI `FinalizeBlock` call.
    fn flush_but_not_commit(&self, batch: Batch) -> Result<(u64, Option<Hash>), Self::Error>;

    /// Persist pending data added in the `flush` method to disk.
    ///
    /// This is typically invoked in the ABCI `Commit` call.
    fn commit(&self) -> Result<(), Self::Error>;

    /// Flush and commit in one go.
    ///
    /// This is typically only invoked in the ABCI `InitChain` call.
    fn flush_and_commit(&self, batch: Batch) -> Result<(u64, Option<Hash>), Self::Error> {
        let (new_version, root_hash) = self.flush_but_not_commit(batch)?;
        self.commit()?;
        Ok((new_version, root_hash))
    }
}

// ------------------------------------ vm -------------------------------------

/// Represents a virtual machine that can execute programs.
pub trait Vm: Sized {
    type Error: ToString;
    type Instance: Instance<Error = Self::Error>;

<<<<<<< HEAD
    type Module: VmCacheSize + Clone;

    /// Build a VM module given the raw contract code.
    ///
    /// This is relevant for the Wasmer runtime, which uses a JIT compiler to
    /// convert Wasm byte code to native machine code (the latter is known as
    /// the module).
    fn build_module(code: &[u8]) -> Result<Self::Module, Self::Error>;

    /// Create an instance of the VM given the storage and querier providers,
    /// gas tracker, and an already-built module.
=======
    /// Create an instance of the VM given a storage, a querier, and a guest
    /// program.
    ///
    /// Need a mutable reference (`&mut self`) because the VM might uses some
    /// sort of caching to speed up instance building.
>>>>>>> b6d41f28
    fn build_instance(
        &mut self,
        storage: StorageProvider,
        querier: QuerierProvider<Self>,
<<<<<<< HEAD
        gas_tracker: SharedGasTracker,
        module: Self::Module,
    ) -> Result<Self, Self::Error>;
=======
        code: &[u8],
    ) -> Result<Self::Instance, Self::Error>;
}
>>>>>>> b6d41f28

pub trait Instance {
    type Error: ToString;

    /// Call a function that takes exactly 0 input parameter (other than the
    /// context) and returns exactly 1 output.
    fn call_in_0_out_1(self, name: &str, ctx: &Context) -> Result<Vec<u8>, Self::Error>;

    /// Call a function that takes exactly 1 input parameter (other than the
    /// context) and returns exactly 1 output.
    fn call_in_1_out_1<P>(
        self,
        name: &str,
        ctx: &Context,
        param: &P,
    ) -> Result<Vec<u8>, Self::Error>
    where
        P: AsRef<[u8]>;

    /// Call a function that takes exactly 2 input parameters (other than the
    /// context) and returns exactly 1 output.
    fn call_in_2_out_1<P1, P2>(
        self,
        name: &str,
        ctx: &Context,
        param1: &P1,
        param2: &P2,
    ) -> Result<Vec<u8>, Self::Error>
    where
        P1: AsRef<[u8]>,
        P2: AsRef<[u8]>;

    fn set_gas(&mut self, _remaining: u64) {}
}

/// Represent the size of the `cache` of the `VM`.
///
/// In order to determinate the `size` of a `cache`,
/// is not possible to use `std::mem::size_of_val`
/// because it doesn't take into account the `size` of the `heap`.
pub trait VmCacheSize {
    fn size(&self) -> usize;
}<|MERGE_RESOLUTION|>--- conflicted
+++ resolved
@@ -1,11 +1,6 @@
 use {
-<<<<<<< HEAD
     crate::{QuerierProvider, SharedGasTracker, StorageProvider},
-    grug_types::{Batch, Context, Hash, StdError, Storage},
-=======
-    crate::{QuerierProvider, StorageProvider},
     grug_types::{Batch, Context, Hash, Storage},
->>>>>>> b6d41f28
     serde::{de::DeserializeOwned, ser::Serialize},
 };
 
@@ -95,38 +90,19 @@
     type Error: ToString;
     type Instance: Instance<Error = Self::Error>;
 
-<<<<<<< HEAD
-    type Module: VmCacheSize + Clone;
-
-    /// Build a VM module given the raw contract code.
-    ///
-    /// This is relevant for the Wasmer runtime, which uses a JIT compiler to
-    /// convert Wasm byte code to native machine code (the latter is known as
-    /// the module).
-    fn build_module(code: &[u8]) -> Result<Self::Module, Self::Error>;
-
-    /// Create an instance of the VM given the storage and querier providers,
-    /// gas tracker, and an already-built module.
-=======
     /// Create an instance of the VM given a storage, a querier, and a guest
     /// program.
     ///
     /// Need a mutable reference (`&mut self`) because the VM might uses some
     /// sort of caching to speed up instance building.
->>>>>>> b6d41f28
     fn build_instance(
         &mut self,
         storage: StorageProvider,
         querier: QuerierProvider<Self>,
-<<<<<<< HEAD
+        code: &[u8],
         gas_tracker: SharedGasTracker,
-        module: Self::Module,
-    ) -> Result<Self, Self::Error>;
-=======
-        code: &[u8],
     ) -> Result<Self::Instance, Self::Error>;
 }
->>>>>>> b6d41f28
 
 pub trait Instance {
     type Error: ToString;
@@ -160,13 +136,4 @@
         P2: AsRef<[u8]>;
 
     fn set_gas(&mut self, _remaining: u64) {}
-}
-
-/// Represent the size of the `cache` of the `VM`.
-///
-/// In order to determinate the `size` of a `cache`,
-/// is not possible to use `std::mem::size_of_val`
-/// because it doesn't take into account the `size` of the `heap`.
-pub trait VmCacheSize {
-    fn size(&self) -> usize;
 }