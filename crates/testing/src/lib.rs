--- conflicted
+++ resolved
@@ -1,5 +1,5 @@
 use {
-    grug_app::{App, Size},
+    grug_app::App,
     grug_db_memory::MemDb,
     grug_types::{BlockInfo, GenesisState, Hash, QueryRequest, QueryResponse, Timestamp, Uint64},
     grug_vm_rust::RustVm,
@@ -31,11 +31,7 @@
 impl MockApp {
     pub fn new() -> Self {
         Self {
-<<<<<<< HEAD
-            inner: App::new(MemDb::new(), Size::mega(100), None),
-=======
-            inner: App::new(MemDb::new(), RustVm::new()),
->>>>>>> b6d41f28
+            inner: App::new(MemDb::new(), RustVm::new(), None),
         }
     }
 
