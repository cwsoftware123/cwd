--- conflicted
+++ resolved
@@ -1,10 +1,6 @@
 use {
     crate::{Iterator, VmError, VmResult, WasmVm},
-<<<<<<< HEAD
-    grug_app::{PrefixStore, QueryProvider, SharedGasTracker},
-=======
-    grug_app::{QuerierProvider, StorageProvider},
->>>>>>> c3f84b31
+    grug_app::{QuerierProvider, SharedGasTracker, StorageProvider},
     std::{
         borrow::{Borrow, BorrowMut},
         collections::HashMap,
@@ -40,15 +36,11 @@
 }
 
 impl Environment {
-<<<<<<< HEAD
     pub fn new(
-        storage: PrefixStore,
-        querier: QueryProvider<WasmVm>,
+        storage: StorageProvider,
+        querier: QuerierProvider<WasmVm>,
         gas_tracker: SharedGasTracker,
     ) -> Self {
-=======
-    pub fn new(storage: StorageProvider, querier: QuerierProvider<WasmVm>) -> Self {
->>>>>>> c3f84b31
         Self {
             memory: None,
             data: Arc::new(RwLock::new(ContextData {
