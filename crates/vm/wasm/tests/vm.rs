use {
    anyhow::ensure,
    grug_account::{make_sign_bytes, PublicKey, StateResponse},
    grug_app::{App, AppResult},
    grug_crypto::{sha2_256, Identity256},
    grug_db_memory::MemDb,
    grug_types::{
<<<<<<< HEAD
        from_json_value, to_borsh_vec, to_json_value, Addr, BlockInfo, Coin, Coins, Config, Event,
        GenesisState, Hash, Message, NumberConst, Permission, Permissions, QueryRequest,
        QueryResponse, Size, Timestamp, Tx, Uint64, GENESIS_SENDER,
=======
        from_json_value, to_json_value, Addr, BlockInfo, Coin, Coins, Config, GenesisState, Hash,
        Message, NumberConst, Permission, Permissions, QueryRequest, QueryResponse, Timestamp, Tx,
        Uint64, GENESIS_SENDER,
>>>>>>> c3f84b31
    },
    grug_vm_wasm::WasmVm,
    k256::ecdsa::{signature::DigestSigner, Signature, SigningKey},
    rand::rngs::OsRng,
    serde::{de::DeserializeOwned, ser::Serialize},
    std::{
        collections::{BTreeMap, BTreeSet},
        fs, io, vec,
    },
};

const MOCK_CHAIN_ID: &str = "grug-1";
const MOCK_DENOM: &str = "ugrug";
const MOCK_BANK_SALT: &[u8] = b"bank";
const MOCK_SENDER_SALT: &[u8] = b"sender";
const MOCK_RECEIVER_SALT: &[u8] = b"receiver";

fn read_wasm_file(filename: &str) -> io::Result<Vec<u8>> {
    let path = format!("{}/testdata/{filename}", env!("CARGO_MANIFEST_DIR"));
    fs::read(path)
}

struct TestSuite {
    app: App<MemDb, WasmVm>,
    block: BlockInfo,
}

impl TestSuite {
    fn new() -> Self {
        Self {
            app: App::new(MemDb::new(), Size::mega(100)),
            block: BlockInfo {
                height: Uint64::ZERO,
                timestamp: Timestamp::from_nanos(0),
                hash: Hash::ZERO,
            },
        }
    }

    fn init_chain(&mut self, genesis_state: GenesisState) -> AppResult<Hash> {
        self.app
            .do_init_chain(MOCK_CHAIN_ID.to_string(), self.block.clone(), genesis_state)
    }

    fn query(&self, req: QueryRequest) -> AppResult<QueryResponse> {
        self.app
            .do_query_app(None, req, self.block.height.into(), false)
    }

    fn query_wasm_smart<M: Serialize, R: DeserializeOwned>(
        &self,
        contract: Addr,
        msg: &M,
    ) -> anyhow::Result<R> {
        let msg_raw = to_json_value(&msg)?;
        let res_raw = self
            .query(QueryRequest::WasmSmart {
                contract,
                msg: msg_raw,
            })?
            .as_wasm_smart()
            .data;
        Ok(from_json_value(res_raw)?)
    }

    fn query_account_sequence(&self, address: Addr) -> anyhow::Result<u32> {
        self.query_wasm_smart(address, &grug_account::QueryMsg::State {})
            .map(|res: StateResponse| res.sequence)
    }

    fn send_messages(
        &mut self,
        sender: &Addr,
        sk: &SigningKey,
        gas_limit: u64,
        msgs: Vec<Message>,
    ) -> anyhow::Result<Vec<AppResult<Vec<Event>>>> {
        // Sign the transaction
        let sequence = self.query_account_sequence(sender.clone())?;
        let sign_bytes = make_sign_bytes(sha2_256, &msgs, sender, MOCK_CHAIN_ID, sequence)?;
        let signature: Signature = sk.sign_digest(Identity256::from(sign_bytes));
        let tx = Tx {
            sender: sender.clone(),
            msgs,
            credential: signature.to_vec().into(),
            gas_limit,
        };

        // Increment block height and block time
        self.block.height += Uint64::ONE;
        self.block.timestamp = self.block.timestamp.plus_nanos(1);

        // Finalize block + commit
        let (_, _, results) = self
            .app
            .do_finalize_block(self.block.clone(), vec![(Hash::ZERO, tx)])?;

        self.app.do_commit()?;

        // Check if tx was successful
        Ok(results)
    }

    fn assert_balance(&self, address: &Addr, denom: &str, expect: u128) -> anyhow::Result<()> {
        let actual = self
            .query(QueryRequest::Balance {
                address: address.clone(),
                denom: denom.to_string(),
            })?
            .as_balance()
            .amount
            .number();

        ensure!(actual == expect);

        Ok(())
    }
}

#[test]
fn wasm_vm_works() -> anyhow::Result<()> {
    let subscriber = tracing_subscriber::FmtSubscriber::builder()
        .with_max_level(tracing::Level::TRACE)
        .finish();

    tracing::subscriber::set_global_default(subscriber).expect("setting default subscriber failed");

    let mut suite = TestSuite::new();

    // Generate private keys for the accounts
    let sender_sk = SigningKey::random(&mut OsRng);
    let sender_pk = sender_sk.verifying_key().to_encoded_point(true).to_bytes();
    let receiver_sk = SigningKey::random(&mut OsRng);
    let receiver_pk = receiver_sk
        .verifying_key()
        .to_encoded_point(true)
        .to_bytes();

    // Load account contract byte code, and predict account addresses
    let account_code = read_wasm_file("grug_account.wasm")?;
    let account_code_hash = Hash::from_slice(sha2_256(&account_code));
    let sender = Addr::compute(&GENESIS_SENDER, &account_code_hash, MOCK_SENDER_SALT);
    let receiver = Addr::compute(&GENESIS_SENDER, &account_code_hash, MOCK_RECEIVER_SALT);

    // Load bank contract byte code, and predict its address.
    let bank_code = read_wasm_file("grug_bank.wasm")?;
    let bank_code_hash = Hash::from_slice(sha2_256(&bank_code));
    let bank = Addr::compute(&GENESIS_SENDER, &bank_code_hash, MOCK_BANK_SALT);

    // Genesis the chain. This deploys the bank contract and gives the "sender"
    // account 100 ugrug.
    suite.init_chain(GenesisState {
        config: Config {
            owner: None,
            bank: bank.clone(),
            begin_blockers: vec![],
            end_blockers: vec![],
            permissions: Permissions {
                upload: Permission::Everybody,
                instantiate: Permission::Everybody,
                create_client: Permission::Everybody,
                create_connection: Permission::Everybody,
                create_channel: Permission::Everybody,
            },
            allowed_clients: BTreeSet::new(),
        },
        msgs: vec![
            Message::Upload {
                code: account_code.into(),
            },
            Message::Upload {
                code: bank_code.into(),
            },
            Message::Instantiate {
                code_hash: account_code_hash.clone(),
                msg: to_json_value(&grug_account::InstantiateMsg {
                    public_key: PublicKey::Secp256k1(sender_pk.to_vec().into()),
                })?,
                salt: MOCK_SENDER_SALT.to_vec().into(),
                funds: Coins::new_empty(),
                admin: Some(sender.clone()),
            },
            Message::Instantiate {
                code_hash: account_code_hash.clone(),
                msg: to_json_value(&grug_account::InstantiateMsg {
                    public_key: PublicKey::Secp256k1(receiver_pk.to_vec().into()),
                })?,
                salt: MOCK_RECEIVER_SALT.to_vec().into(),
                funds: Coins::new_empty(),
                admin: Some(receiver.clone()),
            },
            Message::Instantiate {
                code_hash: bank_code_hash,
                msg: to_json_value(&grug_bank::InstantiateMsg {
                    initial_balances: BTreeMap::from([(
                        sender.clone(),
                        Coins::new_one(MOCK_DENOM, 100_u128),
                    )]),
                })?,
                salt: MOCK_BANK_SALT.to_vec().into(),
                funds: Coins::new_empty(),
                admin: None,
            },
        ],
    })?;

    // Check that sender has been given 100 ugrug.
    suite.assert_balance(&sender, MOCK_DENOM, 100)?;

    // Sender sends 25 ugrug to the receiver.
    suite.send_messages(&sender, &sender_sk, 300_000, vec![Message::Transfer {
        to: receiver.clone(),
        coins: vec![Coin::new(MOCK_DENOM, 25_u128)].try_into().unwrap(),
    }])?;

    // Check balances again.
    suite.assert_balance(&sender, MOCK_DENOM, 75)?;
    suite.assert_balance(&receiver, MOCK_DENOM, 25)?;

    suite.send_messages(&sender, &sender_sk, 900_000, vec![
        Message::Transfer {
            to: receiver.clone(),
            coins: vec![Coin::new(MOCK_DENOM, 10_u128)].try_into().unwrap(),
        },
        Message::Transfer {
            to: receiver.clone(),
            coins: vec![Coin::new(MOCK_DENOM, 15_u128)].try_into().unwrap(),
        },
        Message::Transfer {
            to: receiver.clone(),
            coins: vec![Coin::new(MOCK_DENOM, 20_u128)].try_into().unwrap(),
        },
    ])?;

    // Check balances again.
    suite.assert_balance(&sender, MOCK_DENOM, 30)?;
    suite.assert_balance(&receiver, MOCK_DENOM, 70)?;

    // Out of gas
    suite.send_messages(&sender, &sender_sk, 100_000, vec![Message::Transfer {
        to: receiver.clone(),
        coins: vec![Coin::new(MOCK_DENOM, 10_u128)].try_into().unwrap(),
    }])?;

    // Tx is went out of gas.
    // Balances should remain the same
    suite.assert_balance(&sender, MOCK_DENOM, 30)?;
    suite.assert_balance(&receiver, MOCK_DENOM, 70)?;

    Ok(())
}<|MERGE_RESOLUTION|>--- conflicted
+++ resolved
@@ -5,15 +5,9 @@
     grug_crypto::{sha2_256, Identity256},
     grug_db_memory::MemDb,
     grug_types::{
-<<<<<<< HEAD
-        from_json_value, to_borsh_vec, to_json_value, Addr, BlockInfo, Coin, Coins, Config, Event,
-        GenesisState, Hash, Message, NumberConst, Permission, Permissions, QueryRequest,
-        QueryResponse, Size, Timestamp, Tx, Uint64, GENESIS_SENDER,
-=======
-        from_json_value, to_json_value, Addr, BlockInfo, Coin, Coins, Config, GenesisState, Hash,
-        Message, NumberConst, Permission, Permissions, QueryRequest, QueryResponse, Timestamp, Tx,
-        Uint64, GENESIS_SENDER,
->>>>>>> c3f84b31
+        from_json_value, to_json_value, Addr, BlockInfo, Coin, Coins, Config, Event, GenesisState,
+        Hash, Message, NumberConst, Permission, Permissions, QueryRequest, QueryResponse, Size,
+        Timestamp, Tx, Uint64, GENESIS_SENDER,
     },
     grug_vm_wasm::WasmVm,
     k256::ecdsa::{signature::DigestSigner, Signature, SigningKey},
